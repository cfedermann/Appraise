--- conflicted
+++ resolved
@@ -636,24 +636,13 @@
                 result_data.extend(results)
         
         try:
-<<<<<<< HEAD
-            from nltk.metrics.agreement import AnnotationTask
-            
-            # We have to sort annotation data to prevent StopIterator errors.
-            result_data.sort()
-            annotation_task = AnnotationTask(result_data)
-            
-            scores = (
-              annotation_task.alpha(),
-              annotation_task.kappa(),
-              annotation_task.S(),
-              annotation_task.pi()
-            )
-=======
             # Computing inter-annotator agreement only makes sense for more
             # than one coder -- otherwise, we only display result_data...
             if len(users) > 1:
                 from nltk.metrics.agreement import AnnotationTask
+
+                # We have to sort annotation data to prevent StopIterator errors.
+                result_data.sort()
                 annotation_task = AnnotationTask(result_data)
                 
                 scores = (
@@ -662,7 +651,6 @@
                   annotation_task.S(),
                   annotation_task.pi()
                 )
->>>>>>> 8d452c52
         
         except ZeroDivisionError:
             scores = None
